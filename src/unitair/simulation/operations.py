import warnings
from typing import Iterable, Tuple, Union, Optional
import torch
import unitair.states as states
from .utils import count_gate_batch_dims
from unitair.utils import permutation_to_front, inverse_list_permutation
import numpy as np

# TODO: should most validation be in the "front-end" vector functions or should
#  it be in the tensor functions? Many cases here actually validate in both.
from ..gates import hadamard


def apply_phase(angles: torch.Tensor, state: torch.Tensor):
    """Multiply the kth component of state by e^(-i angles_k).

    Batching for this function follows PyTorch multiplication batching.
    Here are some examples:

    If `angles` is a scalar (a Tensor with only one element) and `state`
    is a state in vector layout with arbitrary batch dimensions, then the
    angle is applied to every component of every state.

    If `angles` is a vector with size (2^n) (where n is the number of qubits)
    and `state` is a Tensor with arbitrary batch dimensions, then
    the specified phase angle for each component is applied to each state in
    the batch of states.

    When `angles` has the same batch dimensions as `state`, we apply phase
    angles to states in one-to-one correspondence.

    To apply a batch of phases to a batch of states, but to use the same
    angle for each component of a given state, we can give `angles` size
    (*batch_dims, 1) while `state` will have size (*batch_dims, 2^n).

    Args:
        angles: Size (*angle_batch_dims, Hilbert space dim)
        state: Size (*state_batch_dims, Hilbert space dim)
    """
    phase_factors = torch.exp(-1.j * angles)
    return phase_factors * state


def apply_operator(
        operator: torch.Tensor,
        qubits: Iterable[int],
        state: torch.Tensor,
):
    """Apply an operator to a state in vector layout.

    This is a versatile function for applying arbitrary matrices to
    arbitrary subsets of qubits with optional batching behavior.

    Consider an example of acting with a two-qubit gate
    on the last two qubits of a state for three qubits.
    Let `psi` be state for three qubits with no batch dimensions so that
    `psi` has size (2, 8). (The first dimension with length 2 is for the real
    and complex parts of the state.)

    The operator that wish to apply is a 4 by 4 complex matrix (4 because
    4 = 2^(number of qubits that the gate acts on)). With Unitair
    conventions, this is constructed by a tensor with size (2, 4, 4).
    The first dimension is for the real and imaginary parts, while the
    last two are for the matrix. For example, the CNOT gate is

    operator = torch.tensor(
                 [[[1., 0., 0., 0.],
                   [0., 1., 0., 0.],
                   [0., 0., 0., 1.],
                   [0., 0., 1., 0.]],

                  [[0., 0., 0., 0.],
                   [0., 0., 0., 0.],
                   [0., 0., 0., 0.],
                   [0., 0., 0., 0.]]])

    To apply our operator to the desired qubits, we use

        apply_operator(operator, qubits=(1, 2), state=psi)

    which makes `operator` act on qubits 1 and 2 (in that order!) in
    the state `psi`. Note that qubit counting starts at 0, so the operator
    acts on the middle and final qubit. We could have used qubits=(0, 1)
    to act on the first pair, and we could have used qubits=(1, 0) to act
    on the first pair but in the reversed order.

    There are three batch structures allowed for the inputs with different
    resulting behaviors. These are very important to understand to get
    the benefit of vectorization and CUDA, it is is available.

    1. `operator` and `state` have identical batch dimension. In this case
        each operator will act on each corresponding state. The output
        will have the size (*batch, 2, 2^n) when the field is complex.
        Each batch entry of the output is the action of the corresponding
        batch entry of `operator` on the batch entry of `state`.
        Note that completely unbatched situation is a special case of this.

    2. `operator` has no batch dimension but `state` does. In this case
        there is one operator that acts on a batch of states. The output
        will have size (*batch, 2, 2^n) when the field is complex. Each
        batch entry of the output is the action of the one operator
        on the corresponding batch entry of `state`.

    3. `operator` has dimensions but `state` does not. In this case
        there are many operators that act on a single state. This function
        computes the actions of all of these operators on the one state
        in parallel--not in series. We don't compose operators
        and apply one after the other as in a quantum circuit.
        The output will have size (*batch, 2, 2^n) when the field is complex.
        Each batch entry of the output is the action of the corresponding
        operator on `state`, the one initial state.

    Args:
        operator: "Matrix" with size (*operator_batch, 2^k, 2^k). Here, k is
        the number of qubits that the operator acts on.

        qubits: Sequence of qubits for the operator to act on. This should
            have length k (same k as above). Note that the order of items in
            `qubits` is important.

        state: State in vector layout with size (*state_batch, 2^n, 2^n)
            in the complex case and (*state_batch, 2^n, 2^n) in the real case.
            Here, n is the number of qubits.
    """
    num_qubits = states.count_qubits(state)
    qubits = list(qubits)
    if not set(qubits).issubset(range(num_qubits)):
        raise ValueError(
            f'qubits={qubits} is not consistent with state vector with '
            f'{num_qubits} qubits.'
        )
    op_num_qubits = states.count_qubits_gate_matrix(operator)
    if len(qubits) != op_num_qubits:
        raise ValueError(
            f'Cannot apply operator with {op_num_qubits} to the {len(qubits)} '
            f'qubit sequence {qubits}.'
        )

    state_tensor = states.to_tensor_layout(state)
    state_tensor = apply_operator_tensor(
        operator=operator,
        qubits=qubits,
        state_tensor=state_tensor,
        num_qubits=num_qubits,
        operator_num_qubits=op_num_qubits
    )
    return states.to_vector_layout(state_tensor, num_qubits=num_qubits)


def apply_operator_tensor(
        operator: torch.Tensor,
        qubits: Iterable[int],
        state_tensor: torch.Tensor,
        num_qubits: int,
        operator_num_qubits: Optional[int] = None
):
    qubits = list(qubits)
    if operator_num_qubits is None:
        operator_num_qubits = states.count_qubits_gate_matrix(operator)
    perm = permutation_to_front(num_qubits, qubits)
    inv_perm = inverse_list_permutation(perm)

    # Permute qubits to the front
    state_tensor = permute_qubits_tensor(
        permutation=perm,
        state_tensor=state_tensor,
        num_qubits=num_qubits,
        contiguous_output=True
    )

    # Apply operator on the front consecutive qubits
    state_tensor = act_first_qubits_tensor(
        operator=operator,
        state_tensor=state_tensor,
        num_qubits=num_qubits,
        gate_num_qubits=operator_num_qubits
    )

    # Invert the earlier permutation
    return permute_qubits_tensor(
        permutation=inv_perm,
        state_tensor=state_tensor,
        num_qubits=num_qubits,
        contiguous_output=True
    )


def act_last_qubit(
        single_qubit_operator: torch.Tensor,
        state: torch.Tensor,
) -> torch.Tensor:
    """Apply an operator to the last qubit.

    Args:
        single_qubit_operator: Tensor with size (2, 2, 2) or (2, 2) in
            the complex and real cases respectively. For the complex case,
            the first dimension is for real and imaginary parts.

        state: State or batch of states in vector layout.
    """
    warnings.warn(
        'act_last_qubit and act_last_qubit_tensor are outdated. These\n'
        'functions will be removed from Unitair in a later release or may\n'
        'be revised to meet our current standards.\n'
        'Please consider using apply_operator instead.'
    )
    num_qubits = states.count_qubits(state)
    state_tensor = states.to_tensor_layout(state)
    state_tensor = act_last_qubit_tensor(
        single_qubit_operator, state_tensor
    )
    return states.to_vector_layout(state_tensor, num_qubits)


def act_last_qubit_tensor(
        single_qubit_operator: torch.Tensor,
        state_tensor: torch.Tensor,
) -> torch.Tensor:
    """Apply an operator to the last qubit of a state in tensor layout.

        Args:
            single_qubit_operator: Tensor with size (2, 2, 2) or (2, 2) in
                the complex and real cases respectively. For the complex case,
                the first dimension is for real and imaginary parts.

            state_tensor: State or batch of states in tensor layout.
        """
    def act(matrix, tensor):
        """Contract matrix with the last index of tensor."""
        return torch.einsum('ab, ...b -> ...a', matrix, tensor)

    return act(single_qubit_operator, state_tensor)


def act_first_qubits(
        operator: torch.Tensor,
        state: torch.Tensor,
):
    """Apply a multi-qubit gate to the first qubits of a state."""
    num_qubits = states.count_qubits(state)
    gate_num_qubits = states.count_qubits_gate_matrix(operator)
    if num_qubits < gate_num_qubits:
        raise ValueError(
            f'Attempted to apply a {gate_num_qubits}-qubit gate to '
            f'{num_qubits} qubit(s).'
        )
    state_tensor = states.to_tensor_layout(state)
    state_tensor = act_first_qubits_tensor(
        operator=operator,
        state_tensor=state_tensor,
        num_qubits=num_qubits,
        gate_num_qubits=gate_num_qubits
    )
    return states.to_vector_layout(state_tensor, num_qubits=num_qubits)


def act_first_qubits_tensor(
        operator: torch.Tensor,
        state_tensor: torch.Tensor,
        num_qubits: int,
        gate_num_qubits: Optional[int] = None,
):
    """Apply operator on first consecutive qubits of a state in tensor layout.

    `operator` represents an operator or batch of operators that act on
    k qubits (with k <= the number of qubits for the state).

    When used without batches, `operator` is a single-qubit operator specified
    by a tensor of size (2^k, 2^k). `state_tensor` is a state
    in tensor layout for n qubits. The operator acts on the first k consecutive
    qubits. A new state in tensor layout is then returned.

    Both operator and state_tensor can have batch dimensions, but batch
    dimensions must be compatible.

    Valid batch structures:
       `operator` and `state_tensor` have the same batch dimensions:
           In this case, each batch entry of `operator` acts on the
           corresponding entry of `state_tensor`.

       `operator` has no batch dimensions but `state_tensor` does:
           In this case, the same operator acts on every state_tensor
           in the batch.

        `operator` has batch dimensions but `state_tensor` does not:
            In this case, each operator acts on the same state.
    """
    if gate_num_qubits is None:
        gate_num_qubits = states.count_qubits_gate_matrix(operator)

    gate_dim = 2 ** gate_num_qubits

    # Determine the batch structure for the state(s) and operator(s).
    state_n_batch_dims = states.count_batch_dims_tensor(
        state_tensor, num_qubits
    )
    op_n_batch_dims = count_gate_batch_dims(operator)
    state_batch_dims = state_tensor.size()[:state_n_batch_dims]
    op_batch_dims = operator.size()[:op_n_batch_dims]

    # In the case of batched operators and a single state, we expand the state
    # into a repeated batch so that all operators act on the same state.
    if op_n_batch_dims > 0 and state_n_batch_dims == 0:
        state_tensor = state_tensor.expand(
            *op_batch_dims, *state_tensor.size()
        )
        state_n_batch_dims = op_n_batch_dims
        state_batch_dims = op_batch_dims

    state_tensor = states.subset_roll_to_back(state_tensor, state_n_batch_dims)
    operator = states.subset_roll_to_back(operator, op_n_batch_dims)

    def act(op, tensor):
        old_size = tensor.size()
        new_size = (
                (gate_dim,)
                + (num_qubits - gate_num_qubits) * (2,)
                + state_batch_dims
        )
        tensor_view = tensor.view(new_size)
        result = torch.einsum('ab..., b... -> a...', op, tensor_view)
        return result.view(old_size)

    result_batch_flipped = act(operator, state_tensor)
    return states.subset_roll_to_front(
        tensor=result_batch_flipped,
        subset_num_dims=state_n_batch_dims
    )


def apply_all_qubits(
        operator: torch.Tensor,
        state: torch.Tensor,
) -> torch.Tensor:
    """Apply the same single-qubit operator to each qubit of specified state.

    Batching cases:
        `operator` and `state` have the same batch dimensions:
            In this case, each batch entry of `operator` acts on the
            first qubit of the corresponding batch entry of `state`.

        `operator` has no batch dimensions but `state` does:
            In this case, the same operator acts on every state
            in the batch. In fact, this means that the same operator acts
            on every qubit of every entry in `state`

    Args:
        operator: Tensor with size (*batch_dims, 2, 2) defining a 2 by 2 matrix
            which will act on every qubit.

        state: State in vector layout. This means that the state is a
            tensor with size (*batch_dims, 2^num_bits,).
    """
    if states.count_qubits_gate_matrix(operator) != 1:
        raise ValueError(
            f'Expected operator on 1 qubit, found a '
            f'{states.count_qubits_gate_matrix(operator)} qubit operator.'
        )

    num_qubits = states.count_qubits(state)
    state_tensor = states.to_tensor_layout(state)
    state_tensor = apply_all_qubits_tensor(
        operator, state_tensor, num_qubits=num_qubits
    )
    return states.to_vector_layout(state_tensor, num_qubits=num_qubits)


def apply_all_qubits_tensor(
        operator: torch.Tensor,
        state_tensor: torch.Tensor,
        num_qubits: int,
):
    """Apply one single-qubit operator to each qubit of state in tensor layout.

    Batching cases:
        `operator` and `state_tensor` have the same batch dimensions:
            In this case, each batch entry of `operator` acts on the
            first qubit of the corresponding batch entry of `state_tensor`.

        `operator` has no batch dimensions but `state_tensor` does:
            In this case, the same operator acts on every state
            in the batch. In fact, this means that the same operator acts
            on every qubit of every entry in `state_tensor`

    Args:
        operator: Tensor with size (*batch_dims, 2, 2) giving a 2 by 2 matrix.

        state_tensor: State in tensor layout. Size is
            (*batch_dims, 2, 2, ...,2, 2) where the number of 2's is equal to
            the number of qubits.

        num_qubits: The number of qubits for the quantum state.
    """
    state_tensor = act_first_qubits_tensor(
        operator=operator,
        state_tensor=state_tensor,
        num_qubits=num_qubits,
        gate_num_qubits=1
    )
    for i in range(1, num_qubits):
        state_tensor = swap_tensor(
            state_tensor, qubit_pair=(0, i), num_qubits=num_qubits
        )
        state_tensor = act_first_qubits_tensor(
            operator, state_tensor, num_qubits=num_qubits, gate_num_qubits=1
        )

    state_tensor = roll_qubits_tensor(
        state_tensor, num_qubits, num_steps=-1
    )

    return state_tensor


def apply_to_qubits(
        operators: Iterable[torch.Tensor],
        qubits: Iterable[int],
        state: torch.Tensor,
):
    """Apply single-qubit gates to specified qubits of state in vector layout.

    This function applies an iterable of gates to an iterable of respective
    qubits.
    """
    num_qubits = states.count_qubits(state)
    state_tensor = states.to_tensor_layout(state)
    state_tensor = apply_to_qubits_tensor(
        operators, qubits, state_tensor, num_qubits
    )
    return states.to_vector_layout(state_tensor, num_qubits=num_qubits)


def apply_to_qubits_tensor(
        operators: Union[Iterable[torch.Tensor]],
        qubits: Union[Iterable[int]],
        state_tensor: torch.Tensor,
        num_qubits: int,
):
    """Apply single qubit gates to specified qubits of state in tensor layout.
    """
<<<<<<< HEAD
    field = Field.from_case_insensitive(field)

=======
>>>>>>> 0a33178c
    for gate, q in zip(operators, qubits):
        state_tensor = swap_tensor(state_tensor, (0, q), num_qubits)
        state_tensor = act_first_qubits_tensor(
            gate, state_tensor, num_qubits, gate_num_qubits=1
        )
        state_tensor = swap_tensor(state_tensor, (0, q), num_qubits)
    return state_tensor


def new_apply_to_qubits_tensor(
        operators: Union[Iterable[torch.Tensor]],
        qubits: Union[Iterable[int]],
        state_tensor: torch.Tensor,
        num_qubits: int,
        field: Field = Field.COMPLEX
):
    field = Field.from_case_insensitive(field)
    qubits = sorted(qubits)


    perm = list(range(num_qubits))
    for gate, q in zip(operators, qubits):

        # Track the overall permutation as we swap qubits.
        perm[q], perm[0] = perm[0], q
        state_tensor = swap_tensor(state_tensor, (0, q), num_qubits)

        state_tensor = act_first_qubits_tensor(
            gate, state_tensor, num_qubits, field, gate_num_qubits=1
        )
    return permute_qubits_tensor(
        permutation=inverse_list_permutation(perm),
        state_tensor=state_tensor,
        num_qubits=num_qubits
    )



def swap(state: torch.Tensor, qubit_pair: Tuple[int, int]):
    """Swap a pair of qubits for a state.

    This operation is more natural for states in tensor layout, and in fact
    this function wraps `swap_tensor`.
    """
    num_qubits = states.count_qubits(state)
    state_tensor = states.to_tensor_layout(state)
    state_tensor = swap_tensor(
        state_tensor, qubit_pair, num_qubits
    )
    return states.to_vector_layout(state_tensor, num_qubits)


def swap_tensor(
        state_tensor: torch.Tensor,
        qubit_pair: Tuple[int, int],
        num_qubits: int,
):
    """Swap a pair of qubits for a state in tensor layout.

    For the corresponding operation of states in vector format, see
    the function `swap_qubits`.
    """
    if qubit_pair[0] == qubit_pair[1]:
        return state_tensor
    q1, q2 = states.shapes.get_qubit_indices(
        index=qubit_pair,
        state_tensor=state_tensor,
        num_qubits=num_qubits
    )
    return state_tensor.transpose(q1, q2)


def roll_qubits(
        state: torch.Tensor, num_steps=1
):
    """Perform a cyclic permutation of qubits for a state.

    This operation is more natural for states in tensor layout, and
    this function wraps `roll_qubits_tensor`.

    This function rolls qubits forward by the specified number of
    steps. For example, is psi is a quantum state with

    < 0100 | psi > = c

    where c is some complex number, then the calling
    roll_qubits(psi, num_steps=1) will return a new state psi' that will have

    < 0010 | psi' > = c.
    """
    num_qubits = states.count_qubits(state)

    state_tensor = states.to_tensor_layout(state)
    state_tensor = roll_qubits_tensor(state_tensor, num_qubits, num_steps)
    return states.to_vector_layout(state_tensor, num_qubits)


def roll_qubits_tensor(
        state_tensor: torch.Tensor,
        num_qubits: int,
        num_steps: int = 1
):
    """Perform a cyclic permutation of qubits for a state in tensor layout.

    If the initial tensor is psi, the output of this function
    is a new tensor psi_rolled which is related to psi by

    psi_rolled[a_0, a_1, ..., a_{n-1}]
        = psi[a_k, a_{k+1}, ..., a_{n-1}, a_0, ..., a_{k-1}].

    Note that this formula does not include batch dimensions which are
    allowed and arbitrary.

    Args:
        state_tensor: state in tensor layout to be permuted.

        num_qubits: Number of qubits for the state.

        num_steps: Number of indices to cycle.
    """
    num_batch_dims = states.count_batch_dims_tensor(
        state_tensor, num_qubits)
    num_steps = num_steps % num_qubits
    if num_steps == 0:
        return state_tensor

    identity = list(range(num_batch_dims, num_batch_dims + num_qubits))
    perm = identity[-num_steps:] + identity[:-num_steps]
    perm = list(range(num_batch_dims)) + perm
    return state_tensor.permute(perm)


def permute_qubits(
        permutation: Iterable[int],
        state_vector: torch.Tensor
):
    """Permute qubits for a state in vector layout.

    If `state_vector` has batch dimensions, then the same permutation is
    applied to all batch entries. In particular, this function does not
    permute batch indices (use torch.permute for that).

    Args:
        permutation: Sequence of integers defining a permutation among qubits.
        state_vector: State in vector layout.
    """
    num_qubits = states.count_qubits(state_vector)
    state_tensor = states.to_tensor_layout(state_vector)
    permuted_state_tensor = permute_qubits_tensor(
        permutation=permutation,
        state_tensor=state_tensor,
        num_qubits=num_qubits,
    )
    return states.to_vector_layout(
        permuted_state_tensor, num_qubits=num_qubits
    )


def permute_qubits_tensor(
        permutation: Iterable[int],
        state_tensor: torch.Tensor,
        num_qubits: int,
        contiguous_output: bool = False
):
    """Permute qubits for a state in tensor layout.

    If `state_tensor` has batch dimensions, then the same permutation is
    applied to all batch entries. In particular, this function does not
    permute batch indices (use torch.permute for that).

    Args:
        permutation: Sequence of integers defining a permutation among qubits.
        state_tensor: State in vector layout.
        num_qubits: Number of qubits for the state.
        contiguous_output: When True, returns a contiguous copy of the result.
    """
    # non_qubit_dims includes the complex dimension in the complex case.
    non_qubit_dims = state_tensor.dim() - num_qubits
    identity_perm = tuple(i for i in range(non_qubit_dims))

    permutation = tuple(i + non_qubit_dims for i in permutation)

    state_tensor = torch.permute(state_tensor, identity_perm + permutation)
    if not contiguous_output:
        return state_tensor
    else:
        return state_tensor.contiguous()


def multi_cz(
        qubit_pairs: torch.Tensor,
        state_vector: torch.Tensor,
        num_bits_memory_cutoff: Optional[int] = None
):
    """Apply CZ gates to specified qubit pairs.

    This function can either apply a single CZ gate or multiple gates
    to arbitrary pairs of qubits. For example, if the parameter
    `qubit_pairs` is set to torch.tensor([0, 1]), then qubits 0 and 1
    are used as the (interchangeable) control and target and the gate
    CZ(control=0, target=1) is applied to `state_vector`. However,
    if instead we have

        qubit_pairs=torch.tensor([[0, 1], [0, 2]])

    then the gates CZ(control=0, target=1) and CZ(control=0, target=2) are
    applied to `state_vector`. (Note that the two operators commute.)

    CUDA usage note:
        This function can benefit substantially from GPU acceleration.
        This is invoked when the arguments `qubit_pairs` and `state_vector`
        are CUDA tensors. See argument `num_bits_memory_cutoff` for a
        parameter that can be tuned to optimize GPU performance.

    Args:
        qubit_pairs: Tensor with size (2,) or (num_pairs, 2) giving a
            collection of control-target pairs.

        state_vector: State in vector layout upon which to apply CZ gates.

        num_bits_memory_cutoff: This advanced parameter can be tuned to avoid
            running out of CUDA memory in the case where multiple qubit pairs
            are used. Normally multiple qubit pairs are batched and processed
            with parallelization, but if log_2(num_pairs) + num_qubits exceeds
            num_bits_memory_cutoff, we instead use a for loop. When this
            parameter is None, an estimate is used based on device properties.
    """
    num_qubits = states.count_qubits(state_vector)
    dev = qubit_pairs.device
    if qubit_pairs.dim() == 1:
        qubit_pairs = qubit_pairs.view(1, 2)

    if state_vector.device.type != qubit_pairs.device.type:
        raise ValueError(
            'state_vector and qubit_qubit_pairs must have same device.'
        )

    elif qubit_pairs.dim() != 2:
        raise ValueError('qubit_pairs must have size (2,) or (num_pairs, 2).')
    if (qubit_pairs >= num_qubits).any():
        raise ValueError(
            'Control/target indices for CZ gate must be less than num_bits.'
        )

    num_pairs = qubit_pairs.size()[0]
    if num_bits_memory_cutoff is None:
        if dev.type == 'cpu':
            num_bits_memory_cutoff = 1000  # Effectively infinity.
        else:
            mem = torch.cuda.get_device_properties(dev).total_memory
            num_bits_memory_cutoff = mem - 5

    use_batched_pairs = (
            num_qubits + np.log2(num_pairs) < num_bits_memory_cutoff
    )

    # control and target are interchangeable.
    control = qubit_pairs[:, 0]
    target = qubit_pairs[:, 1]
    if (control == target).any():
        raise ValueError('Control and target qubits are not distinct.')
    pow_c = num_qubits - control - 1
    pow_t = num_qubits - target - 1
    critical_int = 2 ** pow_c + 2 ** pow_t

    all_ints = torch.arange(2 ** num_qubits, device=dev)

    if use_batched_pairs:
        match = torch.bitwise_and(
            all_ints.view(-1, 1),
            critical_int.view(1, -1)
        ) == critical_int

        phases = torch.prod(1 - 2 * match, dim=-1)
    else:
        phases = torch.ones(2 ** num_qubits, device=dev)
        for crit in critical_int:
            match = torch.bitwise_and(all_ints, crit) == crit
            phases *= 1 - 2 * match

    return phases * state_vector


def multi_controlled_z(
        qubits: Iterable[int],
        state_vector: torch.Tensor,
):
    """Apply a CC...CZ gate to the given qubits.

    Note that controlled-Z operations are independent of the control versus
    target. The parameter qubits includes all qubits that the gate acts on.
    """
    total_num_qubits = states.count_qubits(state_vector)
    qubits = list(qubits)
    qubit_set = set(qubits)

    inert_qubits = [
        q for q in range(total_num_qubits)
        if q not in qubit_set
    ]

    # Prepare diag(1, 1, ..., 1, -1) for the subsystem only.
    subsystem_factors = torch.ones(2 ** len(qubits))
    subsystem_factors[-1] = -1.
    factors = subsystem_factors.repeat(2 ** len(inert_qubits))

    # Put unused qubits on the left and C...CZ qubits on the right.
    perm = inert_qubits + qubits
    reverse_perm = [0] * total_num_qubits
    for q, i in enumerate(perm):
        reverse_perm[i] = q

    # Permute, apply the phase,
    state_vector = permute_qubits(perm, state_vector)
    state_vector = factors * state_vector
    return permute_qubits(reverse_perm, state_vector)


def multi_controlled_x(
        state_vector: torch.Tensor,
        controls: Iterable[int],
        target: int
):
    controls = list(controls)
    h = hadamard()
    state_vector = apply_operator(
        operator=h,
        qubits=[target],
        state=state_vector
    )
    state_vector = multi_controlled_z(
        qubits=controls + [target],
        state_vector=state_vector
    )
    return apply_operator(
        operator=h,
        qubits=[target],
        state=state_vector
    )<|MERGE_RESOLUTION|>--- conflicted
+++ resolved
@@ -438,11 +438,6 @@
 ):
     """Apply single qubit gates to specified qubits of state in tensor layout.
     """
-<<<<<<< HEAD
-    field = Field.from_case_insensitive(field)
-
-=======
->>>>>>> 0a33178c
     for gate, q in zip(operators, qubits):
         state_tensor = swap_tensor(state_tensor, (0, q), num_qubits)
         state_tensor = act_first_qubits_tensor(
